<h1 align="center">
  <br>
  <a href="https://github.com/relativty/Relativ"><img src="https://avatars0.githubusercontent.com/u/31791204?s=200&v=4" width="180"></a>
</h1>

<h4 align="center">We couldn't afford an Oculus so we built one
</h4>

<p align="center">
  <img src="https://img.shields.io/github/license/relativty/Relativ.svg">
  <img src="https://img.shields.io/github/stars/relativty/Relativ.svg">
  <img src="https://img.shields.io/github/issues/relativty/Relativ.svg">
</p>

<img src="https://github.com/relativty/fastVR-sdk/blob/master/img/fastVR_demo.gif" width="100%">
<h4 align="center">Build your own VR headset for $100 💸
</h4>

# Why Relativ? 📖

<p> My name is <a href="https://twitter.com/maximecoutte">Maxime Coutte</a>.  I’m 16 years old and I live in a small village in the countryside where I’m the only teenager. With my best friends, <a href="https://medium.com/@jonasceccon">Jonas Ceccon</a> and <a href="https://medium.com/@gabrielcombe">Gabriel Combe</a>, and my math teacher <a href="https://www.linkedin.com/in/jérôme-dieudonne-696a18b5"> Jerome Dieudonne </a> (we call him Sensei) we built our own VR headset for $100.

<p> I started programming when I was 13, thanks to Sensei when he created a robotics club. On the first day we were 12 students, the next week we were 3 - yep, you guessed it, the other two were Gabriel and Jonas. I fell in love with VR because of an anime called SAO, but the problem was that the Oculus Rift was way too expensive for me. I talked about this with Gabriel and we both agreed that we should build our own VR headset. That got us into the math and physics behind VR (quaternions, proper acceleration, antiderivatives…). Then we bought the cheapest components we could and we reinvented VR. Now using <a href="https://github.com/relativty/fastVR-sdk">FastVR</a> and Relativ you can
build your VR headset too. </p>
<p> Here's a schematic by TheYxxy to give you an overview of the project: </p>
  <a href="https://github.com/TheYxxy/Relativ"><img src="https://raw.githubusercontent.com/TheYxxy/Relativ/master/img/Schematic.png"  width=100%></a>



# Meet the team ❤️

<p align="center"> <img src="/img/gabriel.png" width="370"> </p>
<p align="center"> <strong> Gabriel: </strong>I work on optics for <a href="https://github.com/relativty/fastVR-sdk">FastVR</a>, 3D conception with Maxime and cheap tracking for the next big update. </p>

<p align="center"> <img src="/img/maxime.png" width="370"> </p>
<p align="center"> <strong> Maxime: </strong> I created <a href="https://github.com/relativty/wrmhl">WRMHL</a> and with Gabriel we created <a href="https://github.com/relativty/fastVR-sdk">FastVR</a>. I'm also behind the code for the hardware. </p>
<p align="center"> <img src="/img/jonas.png" width="370"> </p>
<p align="center"> <strong> Jonas: </strong>  I convinced a Chinese factory to sell us premium components at low prices and I'm working on a Master Guide for Relativ. </p>
<p align="center"> <img src="/img/sensei.png" width="370"> </p>
<p align="center"> <strong> Sensei: </strong>  I'm the theoretician of the team. I teach them math and I help them to solve algorithm issues. </p>

# Open-Source it FTW

<p> Thanks to this project I’ve had the incredible fortune to meet amazing people, including the chief architect at Oculus, Atman Binstock. He gave me a precious piece of advice: "open source it". I deleted all the code I had, and started rewriting it all from scratch, better. And I convinced my two friends and our math teacher to open source the project </p>

<img src="/img/headset.JPG" width="100%">

# Getting Started ⚡️

Relativ is based on <a href="https://github.com/relativty/wrmhl">WRMHL</a> and <a href="https://github.com/relativty/fastVR-sdk">FastVR</a>.

## What you'll need

### What components ?
There are now two variants of Relativ. The original design by the founders and new version by TheYxxy based on a on a model from <a href="http://horizonlab.co/2017/05/28/vr-headset-fully-3d-printed/">Horizon Lab</a>. Shoutout to them for making this possible and allowing their design to be modified! </p>
##### For both designs:
* Arduino Due, $34 for the official one or $10 for a Chinese clone
* GY-521 MPU-6050, $1
* 5.5 inch 2560*1440 2K LCD Screen HDMI to MIPI, up to 100€ on AliExpress (<a href="https://www.aliexpress.com/item/5-5-inch-1440x2560-2K-IPS-LCD-screen-display-with-HDMI-top-MIPI-controller-board-for/32817672501.html">recommended</a>) ⚠️ Price may vary a lot
* Face foam, about $4, see [here](https://www.ebay.com/itm/Face-Foam-Replacement-Eye-Masks-Pads-Cover-Fit-For-HTC-Vive-VR-Goggles-Headphone/152798949280?_mwBanner=1&_rdt=1 "here")

###### For the original design:
* Fresnel lens Focal Length 80mm, $3 (<a href="https://www.ebay.com/itm/2Pcs-Fresnel-lens-Focal-Length-40-50-55-60-70-80mm-for-Google-Cardboard-3D-VR/201984369021">recommended</a>)

###### For the new modified design:
* Biconvex lens, Focal length 37mm, 45mm diameter <a href="https://www.ebay.com/">recommended</a>
* 4 M3 Screws and 2 M2 screws, both with nuts, $3 - alternatively you can use hot glue if M2 screws are not available
* TPU 95 filament is recommended in addition to the normal PLA, and a printer which supports printing it
* A screen which has a cable with a 90 degree bend just like the <a href="https://www.aliexpress.com/item/5-5-inch-1440x2560-2K-IPS-LCD-screen-display-with-HDMI-top-MIPI-controller-board-for/32817672501.html">recommended</a> one. For the direction: it should go up behind the screen when the small non-screen part is on the right while looking at the screen.

<img src="/img/component.JPG" width="100%">

### How to Install?

You can either install it using [Git](https://git-scm.com/) or direct [Download](https://github.com/relativty/Relativ/archive/master.zip). Or from the <strong>command line</strong>:

```bash
# Clone this repository
$ git clone https://github.com/relativty/Relativ
```
Copy all folders in **Relativ/src/libraries** and past them in your Arduino Libraries folder: **Documents\Arduino\libraries**. You're now ready to build the headset!

# Building the hardware

<<<<<<< HEAD
Now what you need to do is 3D-print the hardware; if needed you can change any models with provided Source Files. 
You will need to print the following for the original design:
=======
Now what you need to do is 3D-print the hardware; if needed you can change any models with provided Source Files. You will need to print the following :

⚠️ **The [Yxxy Distro](https://github.com/relativty/Relativ/tree/TheYxxy-distro) features a much better headset. Everything is explained nicely so please use it ! ⚠️ That 3D model requires different lenses**

>>>>>>> b99274ed
* Relativ_headset_structure.STL x1
* box_Arduino_DUE.stl x1
* box_lens_1.STL x2 ⚠️
* box_lens_2.STL x2 ⚠️
* box_mpu6050.STL x1
* box_screen_adaptor.STL x1
* box_screen_controller.STL x1
* box_screen_spherical.STL x1 OR box_screen.STL x1 ⚠️
* support_lens.STL x1

And the following for the new design:
* (1x): Part 1, Part 2a, Part 2b, Part 3, Part 3a, Part 4, Part 5
* (2x): Part 2c, Part 2d, Part 3b
* (1x) Part 6: Use of Flexible filament with 10% to 50% infill density
* (3x) Part 7: Use of Flexible filament with 10% to 50% infill density
* (1x) Part 8: Use of Flexible filament with 5% infill density (it makes it like a sponge)
* If you uses the the short straps (190mm, because the large ones don't fit in your printer for example), there are extensions (part 9) that should be printed aswell (2x).

⚠️ **PAY EXTRA ATTENTION TO THE SCREEN, IT'S VERY FRAGILE** ⚠️

Additional build information can be found in the build manuals in the 3D-Models folders.

# Building the software

Make sure you have all the libraries needed installed and upload the following program to the Arduino:
#### Path: Relativ/src/main/main.ino
<img src="/img/arduino-upload.gif">

# Play some demos

<p> You can now play with your headset by downloading some cool demos by <a href="https://github.com/relativty/Relativ/releases/download/v0.1-beta/Unity_build.zip">clicking here<a/>. Or build your own game in a minute using the Relativty sdk, learn more by <a href="https://github.com/relativty/fastVR-sdk"> clicking here </a>. </p>
<p> I would love to hear about what you’ve experienced building the headset or help if you have any questions. Ping me at maxime@relativty.com or <a href="https://twitter.com/maximecoutte">@maximecoutte</a>. </p>
<p align="center">🤗You can now chat with me and the Fellowship https://discord.gg/W9VKbjU</p>
<p align="center"> <strong> <> with ❤️, maxime@relativty.com</strong> </p><|MERGE_RESOLUTION|>--- conflicted
+++ resolved
@@ -52,21 +52,21 @@
 ## What you'll need
 
 ### What components ?
-There are now two variants of Relativ. The original design by the founders and new version by TheYxxy based on a on a model from <a href="http://horizonlab.co/2017/05/28/vr-headset-fully-3d-printed/">Horizon Lab</a>. Shoutout to them for making this possible and allowing their design to be modified! </p>
+There are now two variants of Relativ. The original design by the founders **(deprecated)** and new version by TheYxxy based on a on a model from <a href="http://horizonlab.co/2017/05/28/vr-headset-fully-3d-printed/">Horizon Lab</a>. Shoutout to them for making this possible and allowing their design to be modified! </p>
 ##### For both designs:
 * Arduino Due, $34 for the official one or $10 for a Chinese clone
 * GY-521 MPU-6050, $1
 * 5.5 inch 2560*1440 2K LCD Screen HDMI to MIPI, up to 100€ on AliExpress (<a href="https://www.aliexpress.com/item/5-5-inch-1440x2560-2K-IPS-LCD-screen-display-with-HDMI-top-MIPI-controller-board-for/32817672501.html">recommended</a>) ⚠️ Price may vary a lot
 * Face foam, about $4, see [here](https://www.ebay.com/itm/Face-Foam-Replacement-Eye-Masks-Pads-Cover-Fit-For-HTC-Vive-VR-Goggles-Headphone/152798949280?_mwBanner=1&_rdt=1 "here")
 
-###### For the original design:
-* Fresnel lens Focal Length 80mm, $3 (<a href="https://www.ebay.com/itm/2Pcs-Fresnel-lens-Focal-Length-40-50-55-60-70-80mm-for-Google-Cardboard-3D-VR/201984369021">recommended</a>)
-
-###### For the new modified design:
+###### For the current design:
 * Biconvex lens, Focal length 37mm, 45mm diameter <a href="https://www.ebay.com/">recommended</a>
 * 4 M3 Screws and 2 M2 screws, both with nuts, $3 - alternatively you can use hot glue if M2 screws are not available
 * TPU 95 filament is recommended in addition to the normal PLA, and a printer which supports printing it
 * A screen which has a cable with a 90 degree bend just like the <a href="https://www.aliexpress.com/item/5-5-inch-1440x2560-2K-IPS-LCD-screen-display-with-HDMI-top-MIPI-controller-board-for/32817672501.html">recommended</a> one. For the direction: it should go up behind the screen when the small non-screen part is on the right while looking at the screen.
+
+###### For the old (deprecated) design:
+* Fresnel lens Focal Length 80mm, $3 (<a href="https://www.ebay.com/itm/2Pcs-Fresnel-lens-Focal-Length-40-50-55-60-70-80mm-for-Google-Cardboard-3D-VR/201984369021">recommended</a>)
 
 <img src="/img/component.JPG" width="100%">
 
@@ -82,26 +82,9 @@
 
 # Building the hardware
 
-<<<<<<< HEAD
 Now what you need to do is 3D-print the hardware; if needed you can change any models with provided Source Files. 
-You will need to print the following for the original design:
-=======
-Now what you need to do is 3D-print the hardware; if needed you can change any models with provided Source Files. You will need to print the following :
+You will need to print the following :
 
-⚠️ **The [Yxxy Distro](https://github.com/relativty/Relativ/tree/TheYxxy-distro) features a much better headset. Everything is explained nicely so please use it ! ⚠️ That 3D model requires different lenses**
-
->>>>>>> b99274ed
-* Relativ_headset_structure.STL x1
-* box_Arduino_DUE.stl x1
-* box_lens_1.STL x2 ⚠️
-* box_lens_2.STL x2 ⚠️
-* box_mpu6050.STL x1
-* box_screen_adaptor.STL x1
-* box_screen_controller.STL x1
-* box_screen_spherical.STL x1 OR box_screen.STL x1 ⚠️
-* support_lens.STL x1
-
-And the following for the new design:
 * (1x): Part 1, Part 2a, Part 2b, Part 3, Part 3a, Part 4, Part 5
 * (2x): Part 2c, Part 2d, Part 3b
 * (1x) Part 6: Use of Flexible filament with 10% to 50% infill density
