#pragma once

#ifndef VR_DEVICE_BASE_H
#define VR_DEVICE_BASE_H

#include "driverlog.hpp"
#include "Relativty_components.hpp"
#include "stricmp.hpp"
#include <memory>

#ifdef __unix__
	#include <string.h>
#endif

namespace Relativty {
<<<<<<< HEAD
	inline vr::HmdQuaternion_t HmdQuaternion_Init(double w, double x, double y, double z) {
		vr::HmdQuaternion_t quat;
		quat.w = w;
		quat.x = x;
		quat.y = y;
		quat.z = z;
		return quat;
	}

	static const char *const k_pch_Driver_Section = "driver_Relativty";
	static const char *const k_pch_Driver_PoseTimeOffset_Float = "PoseTimeOffset";
	static const char *const k_pch_Driver_UpdateUrl_String = "ManualUpdateURL";

	 // for now this will never signal for updates, this same function will be executed for all derived device classes on Activate
	// you can implement your own version/update check here
	inline bool _checkForDeviceUpdates(std::string deviceSerial) {
		return false; // true steamvr will signal an update, false not
	}

	// should be publicly inherited
	template<bool UseHaptics>
	class RelativtyDevice: public vr::ITrackedDeviceServerDriver {
	public:
		RelativtyDevice(std::string myserial, std::string deviceBreed): m_sSerialNumber(myserial) {
			// boilerplate

			m_unObjectId = vr::k_unTrackedDeviceIndexInvalid;
			m_ulPropertyContainer = vr::k_ulInvalidPropertyContainer;

			m_sModelNumber = deviceBreed + m_sSerialNumber;

			m_fPoseTimeOffset = vr::VRSettings()->GetFloat(k_pch_Driver_Section, k_pch_Driver_PoseTimeOffset_Float);
			char buff[1024];
			vr::VRSettings()->GetString(k_pch_Driver_Section, k_pch_Driver_UpdateUrl_String, buff, sizeof(buff));
			m_sUpdateUrl = buff;

			DriverLog("device created\n");
			DriverLog("device breed: %s\n", deviceBreed.c_str());
			DriverLog("device serial: %s\n", m_sSerialNumber.c_str());
			DriverLog("device model: %s\n", m_sModelNumber.c_str());
			DriverLog("device pose time offset: %f\n", m_fPoseTimeOffset);

			m_Pose.poseTimeOffset = (double)m_fPoseTimeOffset;
			m_Pose.poseIsValid = true;
			m_Pose.deviceIsConnected = true;
			m_Pose.qWorldFromDriverRotation = HmdQuaternion_Init(1, 0, 0, 0);
			m_Pose.qDriverFromHeadRotation = HmdQuaternion_Init(1, 0, 0, 0);
			m_Pose.qRotation = HmdQuaternion_Init(1, 0, 0, 0);
			m_Pose.vecPosition[0] = 0.;
			m_Pose.vecPosition[1] = 0.;
			m_Pose.vecPosition[2] = 0.;
			m_Pose.willDriftInYaw = true;
		}

		~RelativtyDevice(){
			DriverLog("device with serial %s yeeted out of existence\n", m_sSerialNumber.c_str());

		}

		virtual vr::EVRInitError Activate(vr::TrackedDeviceIndex_t unObjectId) {
			// more boilerplate
			m_unObjectId = unObjectId;
			m_ulPropertyContainer =
					vr::VRProperties()->TrackedDeviceToPropertyContainer(m_unObjectId);

			vr::VRProperties()->SetStringProperty(
					m_ulPropertyContainer, vr::Prop_ModelNumber_String, m_sModelNumber.c_str());
			vr::VRProperties()->SetStringProperty(
					m_ulPropertyContainer, vr::Prop_RenderModelName_String, m_sRenderModelPath.c_str());

			// return a constant that's not 0 (invalid) or 1 (reserved for Oculus)
			vr::VRProperties()->SetUint64Property(m_ulPropertyContainer,
																						vr::Prop_CurrentUniverseId_Uint64, 2);

			vr::VRProperties()->SetStringProperty(
					m_ulPropertyContainer, vr::Prop_InputProfilePath_String,
					m_sBindPath.c_str());

			DriverLog("device activated\n");
			DriverLog("device serial: %s\n", m_sSerialNumber.c_str());
			DriverLog("device render model: \"%s\"\n", m_sRenderModelPath.c_str());
			DriverLog("device input binding: \"%s\"\n", m_sBindPath.c_str());

			if constexpr(UseHaptics) {
				DriverLog("device haptics added\n");
				vr::VRDriverInput()->CreateHapticComponent(m_ulPropertyContainer, "/output/haptic", &m_compHaptic);
			}

			vr::VRProperties()->SetBoolProperty(
					m_ulPropertyContainer, vr::Prop_Identifiable_Bool, UseHaptics);

			vr::VRProperties()->SetStringProperty(
				m_ulPropertyContainer, vr::Prop_Firmware_ManualUpdateURL_String,
				m_sUpdateUrl.c_str());

			bool shouldUpdate = _checkForDeviceUpdates(m_sSerialNumber);

			if (shouldUpdate)
				DriverLog("device update available!\n");

			vr::VRProperties()->SetBoolProperty(m_ulPropertyContainer,
				vr::Prop_Firmware_UpdateAvailable_Bool, shouldUpdate);
			vr::VRProperties()->SetBoolProperty(m_ulPropertyContainer,
				vr::Prop_Firmware_ManualUpdate_Bool, shouldUpdate);


			return vr::VRInitError_None;
		}

		virtual void Deactivate() {
			// even more boilerplate
			DriverLog("device with serial %s deactivated\n", m_sSerialNumber.c_str());
			m_unObjectId = vr::k_unTrackedDeviceIndexInvalid;
		}

		virtual void EnterStandby() {}

		virtual void PowerOff() {}

		// debug request from the client, TODO: uh... actually implement this?
		virtual void DebugRequest(const char *pchRequest, char *pchResponseBuffer,
				uint32_t unResponseBufferSize) {
			DriverLog("device serial \"%s\", got debug request: \"%s\"", m_sSerialNumber.c_str(), pchRequest);
			if (unResponseBufferSize >= 1)
				pchResponseBuffer[0] = 0;
		}

		virtual vr::DriverPose_t GetPose() { return m_Pose; }

		void *GetComponent(const char *pchComponentNameAndVersion) {
			// don't touch this
			DriverLog("device serial \"%s\", got request for \"%s\" component\n", m_sSerialNumber.c_str(), pchComponentNameAndVersion);
			if (!imp_stricmp(pchComponentNameAndVersion, vr::IVRDisplayComponent_Version) && m_spExtDisplayComp != nullptr){
				DriverLog("component found, responding...\n");
				return m_spExtDisplayComp.get();
			}
			DriverLog("component not found, request ignored\n");

			return nullptr;
		}

		std::string GetSerialNumber() const { return m_sSerialNumber; }

		// processes events, reacts to haptics only
		void ProcessEvent(const vr::VREvent_t &vrEvent) {
			if constexpr(UseHaptics)
			{
				switch (vrEvent.eventType) {
					case vr::VREvent_Input_HapticVibration: {
						if (vrEvent.data.hapticVibration.componentHandle == m_compHaptic) {
								// haptic!
								DriverLog("%s haptic event: %f, %f, %f\n", m_sSerialNumber, vrEvent.data.hapticVibration.fDurationSeconds,
									vrEvent.data.hapticVibration.fFrequency, vrEvent.data.hapticVibration.fAmplitude);
						}
					} break;
				}
			}
		}

	protected:
		// openvr api stuff
		vr::TrackedDeviceIndex_t m_unObjectId; // DO NOT TOUCH THIS, parent will handle this, use it as read only!
		vr::PropertyContainerHandle_t m_ulPropertyContainer; // THIS EITHER, use it as read only!


		std::string m_sRenderModelPath; // path to the device's render model, should be populated in the constructor of the derived class
		std::string m_sBindPath; // path to the device's input bindings, should be populated in the constructor of the derived class

		vr::DriverPose_t m_Pose; // device's pose, use this at runtime

		std::shared_ptr<RelativtyExtendedDisplayComponent> m_spExtDisplayComp;

	private:
		// openvr api stuff that i don't trust you with
		float m_fPoseTimeOffset; // time offset of the pose, set trough the config
		vr::VRInputComponentHandle_t m_compHaptic; // haptics, used if UseHaptics is true

		std::string m_sUpdateUrl; // url to which steamvr will redirect if checkForDeviceUpdates returns true on Activate, set trough the config
		std::string m_sSerialNumber; // steamvr uses this to identify devices, no need for you to touch this after init
		std::string m_sModelNumber; // steamvr uses this to identify devices, no need for you to touch this after init
	};
=======
  static const char *const k_pch_Driver_Section = "driver_Relativty";
  static const char *const k_pch_Driver_PoseTimeOffset_Float = "PoseTimeOffset";
  static const char *const k_pch_Driver_UpdateUrl_String = "ManualUpdateURL";

   // for now this will never signal for updates, this same function will be executed for all derived device classes on Activate
  // you can implement your own version/update check here
  inline bool _checkForDeviceUpdates([[maybe_unused]] const std::string& deviceSerial) {
    return false; // true steamvr will signal an update, false not
  }

  // should be publicly inherited
  template<bool UseHaptics>
  class RelativtyDevice: public vr::ITrackedDeviceServerDriver {
  public:
    RelativtyDevice(const std::string& myserial, const std::string& deviceBreed): m_sSerialNumber(myserial) {
      // boilerplate

      m_unObjectId = vr::k_unTrackedDeviceIndexInvalid;
      m_ulPropertyContainer = vr::k_ulInvalidPropertyContainer;

      m_sModelNumber = deviceBreed + m_sSerialNumber;

      m_fPoseTimeOffset = vr::VRSettings()->GetFloat(k_pch_Driver_Section, k_pch_Driver_PoseTimeOffset_Float);
      char buff[1024];
      vr::VRSettings()->GetString(k_pch_Driver_Section, k_pch_Driver_UpdateUrl_String, buff, sizeof(buff));
      m_sUpdateUrl = buff;

      DriverLog("device created\n");
      DriverLog("device breed: %s\n", deviceBreed.c_str());
      DriverLog("device serial: %s\n", m_sSerialNumber.c_str());
      DriverLog("device model: %s\n", m_sModelNumber.c_str());
      DriverLog("device pose time offset: %f\n", m_fPoseTimeOffset);

      m_Pose.poseTimeOffset = (double)m_fPoseTimeOffset;
      m_Pose.poseIsValid = true;
      m_Pose.deviceIsConnected = true;
      m_Pose.qWorldFromDriverRotation = vr::HmdQuaternion_t{1, 0, 0, 0};
      m_Pose.qDriverFromHeadRotation = vr::HmdQuaternion_t{1, 0, 0, 0};
      m_Pose.qRotation = vr::HmdQuaternion_t{1, 0, 0, 0};
      m_Pose.vecPosition[0] = 0.;
      m_Pose.vecPosition[1] = 0.;
      m_Pose.vecPosition[2] = 0.;
      m_Pose.willDriftInYaw = true;
    }

    ~RelativtyDevice(){
      DriverLog("device with serial %s yeeted out of existence\n", m_sSerialNumber.c_str());

    }

    virtual vr::EVRInitError Activate(vr::TrackedDeviceIndex_t unObjectId) {
      // more boilerplate
      m_unObjectId = unObjectId;
      m_ulPropertyContainer =
          vr::VRProperties()->TrackedDeviceToPropertyContainer(m_unObjectId);

      vr::VRProperties()->SetStringProperty(
          m_ulPropertyContainer, vr::Prop_ModelNumber_String, m_sModelNumber.c_str());
      vr::VRProperties()->SetStringProperty(
          m_ulPropertyContainer, vr::Prop_RenderModelName_String, m_sRenderModelPath.c_str());

      // return a constant that's not 0 (invalid) or 1 (reserved for Oculus)
      vr::VRProperties()->SetUint64Property(m_ulPropertyContainer,
                                            vr::Prop_CurrentUniverseId_Uint64, 2);

      vr::VRProperties()->SetStringProperty(
          m_ulPropertyContainer, vr::Prop_InputProfilePath_String,
          m_sBindPath.c_str());

      DriverLog("device activated\n");
      DriverLog("device serial: %s\n", m_sSerialNumber.c_str());
      DriverLog("device render model: \"%s\"\n", m_sRenderModelPath.c_str());
      DriverLog("device input binding: \"%s\"\n", m_sBindPath.c_str());

      if constexpr(UseHaptics) {
        DriverLog("device haptics added\n");
        vr::VRDriverInput()->CreateHapticComponent(m_ulPropertyContainer,
                                                       "/output/haptic", &m_compHaptic);
      }

      vr::VRProperties()->SetBoolProperty(
          m_ulPropertyContainer, vr::Prop_Identifiable_Bool, UseHaptics);

      vr::VRProperties()->SetStringProperty(
        m_ulPropertyContainer, vr::Prop_Firmware_ManualUpdateURL_String,
        m_sUpdateUrl.c_str());

      bool shouldUpdate = _checkForDeviceUpdates(m_sSerialNumber);

      if (shouldUpdate)
        DriverLog("device update available!\n");

      vr::VRProperties()->SetBoolProperty(m_ulPropertyContainer,
                                          vr::Prop_Firmware_UpdateAvailable_Bool, shouldUpdate);
      vr::VRProperties()->SetBoolProperty(m_ulPropertyContainer,
                                          vr::Prop_Firmware_ManualUpdate_Bool, shouldUpdate);


      return vr::VRInitError_None;
    }

    virtual void Deactivate() {
      // even more boilerplate
      DriverLog("device with serial %s deactivated\n", m_sSerialNumber.c_str());
      m_unObjectId = vr::k_unTrackedDeviceIndexInvalid;
    }

    virtual void EnterStandby() {}

    virtual void PowerOff() {}

    // debug request from the client, TODO: uh... actually implement this?
    virtual void DebugRequest(const char *pchRequest, char *pchResponseBuffer,
                              uint32_t unResponseBufferSize) {
      DriverLog("device serial \"%s\", got debug request: \"%s\"", m_sSerialNumber.c_str(), pchRequest);
      if (unResponseBufferSize >= 1)
        pchResponseBuffer[0] = 0;
    }

    virtual vr::DriverPose_t GetPose() { return m_Pose; }

    void *GetComponent(const char *pchComponentNameAndVersion) {
      // don't touch this
      DriverLog("device serial \"%s\", got request for \"%s\" component\n", m_sSerialNumber.c_str(), pchComponentNameAndVersion);
      if (!imp_stricmp(pchComponentNameAndVersion, vr::IVRDisplayComponent_Version) && m_spExtDisplayComp != nullptr){
        DriverLog("component found, responding...\n");
        return m_spExtDisplayComp.get();
      }
      DriverLog("component not found, request ignored\n");

      return nullptr;
    }

    std::string GetSerialNumber() const { return m_sSerialNumber; }

    // processes events, reacts to haptics only
    void ProcessEvent(const vr::VREvent_t &vrEvent) {
      if constexpr(UseHaptics)
      {
        switch (vrEvent.eventType) {
          case vr::VREvent_Input_HapticVibration: {
            if (vrEvent.data.hapticVibration.componentHandle == m_compHaptic) {
                // haptic!
                DriverLog("%s haptic event: %f, %f, %f\n", m_sSerialNumber, vrEvent.data.hapticVibration.fDurationSeconds,
                          vrEvent.data.hapticVibration.fFrequency, vrEvent.data.hapticVibration.fAmplitude);
            }
          } break;
        }
      }
    }

  protected:
    // openvr api stuff
    vr::TrackedDeviceIndex_t m_unObjectId; // DO NOT TOUCH THIS, parent will handle this, use it as read only!
    vr::PropertyContainerHandle_t m_ulPropertyContainer; // THIS EITHER, use it as read only!


    std::string m_sRenderModelPath; // path to the device's render model, should be populated in the constructor of the derived class
    std::string m_sBindPath; // path to the device's input bindings, should be populated in the constructor of the derived class

    vr::DriverPose_t m_Pose; // device's pose, use this at runtime

    std::shared_ptr<RelativtyExtendedDisplayComponent> m_spExtDisplayComp;

  private:
    // openvr api stuff that i don't trust you with
    float m_fPoseTimeOffset; // time offset of the pose, set trough the config
    vr::VRInputComponentHandle_t m_compHaptic; // haptics, used if UseHaptics is true

    std::string m_sUpdateUrl; // url to which steamvr will redirect if checkForDeviceUpdates returns true on Activate, set trough the config
    std::string m_sSerialNumber; // steamvr uses this to identify devices, no need for you to touch this after init
    std::string m_sModelNumber; // steamvr uses this to identify devices, no need for you to touch this after init
  };
>>>>>>> eaa7b642
}

#endif // VR_DEVICE_BASE_H<|MERGE_RESOLUTION|>--- conflicted
+++ resolved
@@ -13,23 +13,13 @@
 #endif
 
 namespace Relativty {
-<<<<<<< HEAD
-	inline vr::HmdQuaternion_t HmdQuaternion_Init(double w, double x, double y, double z) {
-		vr::HmdQuaternion_t quat;
-		quat.w = w;
-		quat.x = x;
-		quat.y = y;
-		quat.z = z;
-		return quat;
-	}
-
 	static const char *const k_pch_Driver_Section = "driver_Relativty";
 	static const char *const k_pch_Driver_PoseTimeOffset_Float = "PoseTimeOffset";
 	static const char *const k_pch_Driver_UpdateUrl_String = "ManualUpdateURL";
 
-	 // for now this will never signal for updates, this same function will be executed for all derived device classes on Activate
+	// for now this will never signal for updates, this same function will be executed for all derived device classes on Activate
 	// you can implement your own version/update check here
-	inline bool _checkForDeviceUpdates(std::string deviceSerial) {
+	inline bool _checkForDeviceUpdates([[maybe_unused]] const std::string& deviceSerial) {
 		return false; // true steamvr will signal an update, false not
 	}
 
@@ -37,8 +27,8 @@
 	template<bool UseHaptics>
 	class RelativtyDevice: public vr::ITrackedDeviceServerDriver {
 	public:
-		RelativtyDevice(std::string myserial, std::string deviceBreed): m_sSerialNumber(myserial) {
-			// boilerplate
+		RelativtyDevice(const std::string& myserial, const std::string& deviceBreed): m_sSerialNumber(myserial) {
+		// boilerplate
 
 			m_unObjectId = vr::k_unTrackedDeviceIndexInvalid;
 			m_ulPropertyContainer = vr::k_ulInvalidPropertyContainer;
@@ -59,9 +49,9 @@
 			m_Pose.poseTimeOffset = (double)m_fPoseTimeOffset;
 			m_Pose.poseIsValid = true;
 			m_Pose.deviceIsConnected = true;
-			m_Pose.qWorldFromDriverRotation = HmdQuaternion_Init(1, 0, 0, 0);
-			m_Pose.qDriverFromHeadRotation = HmdQuaternion_Init(1, 0, 0, 0);
-			m_Pose.qRotation = HmdQuaternion_Init(1, 0, 0, 0);
+			m_Pose.qWorldFromDriverRotation = vr::HmdQuaternion_t{1, 0, 0, 0};
+			m_Pose.qDriverFromHeadRotation = vr::HmdQuaternion_t{1, 0, 0, 0};
+			m_Pose.qRotation = vr::HmdQuaternion_t{1, 0, 0, 0};
 			m_Pose.vecPosition[0] = 0.;
 			m_Pose.vecPosition[1] = 0.;
 			m_Pose.vecPosition[2] = 0.;
@@ -195,181 +185,6 @@
 		std::string m_sSerialNumber; // steamvr uses this to identify devices, no need for you to touch this after init
 		std::string m_sModelNumber; // steamvr uses this to identify devices, no need for you to touch this after init
 	};
-=======
-  static const char *const k_pch_Driver_Section = "driver_Relativty";
-  static const char *const k_pch_Driver_PoseTimeOffset_Float = "PoseTimeOffset";
-  static const char *const k_pch_Driver_UpdateUrl_String = "ManualUpdateURL";
-
-   // for now this will never signal for updates, this same function will be executed for all derived device classes on Activate
-  // you can implement your own version/update check here
-  inline bool _checkForDeviceUpdates([[maybe_unused]] const std::string& deviceSerial) {
-    return false; // true steamvr will signal an update, false not
-  }
-
-  // should be publicly inherited
-  template<bool UseHaptics>
-  class RelativtyDevice: public vr::ITrackedDeviceServerDriver {
-  public:
-    RelativtyDevice(const std::string& myserial, const std::string& deviceBreed): m_sSerialNumber(myserial) {
-      // boilerplate
-
-      m_unObjectId = vr::k_unTrackedDeviceIndexInvalid;
-      m_ulPropertyContainer = vr::k_ulInvalidPropertyContainer;
-
-      m_sModelNumber = deviceBreed + m_sSerialNumber;
-
-      m_fPoseTimeOffset = vr::VRSettings()->GetFloat(k_pch_Driver_Section, k_pch_Driver_PoseTimeOffset_Float);
-      char buff[1024];
-      vr::VRSettings()->GetString(k_pch_Driver_Section, k_pch_Driver_UpdateUrl_String, buff, sizeof(buff));
-      m_sUpdateUrl = buff;
-
-      DriverLog("device created\n");
-      DriverLog("device breed: %s\n", deviceBreed.c_str());
-      DriverLog("device serial: %s\n", m_sSerialNumber.c_str());
-      DriverLog("device model: %s\n", m_sModelNumber.c_str());
-      DriverLog("device pose time offset: %f\n", m_fPoseTimeOffset);
-
-      m_Pose.poseTimeOffset = (double)m_fPoseTimeOffset;
-      m_Pose.poseIsValid = true;
-      m_Pose.deviceIsConnected = true;
-      m_Pose.qWorldFromDriverRotation = vr::HmdQuaternion_t{1, 0, 0, 0};
-      m_Pose.qDriverFromHeadRotation = vr::HmdQuaternion_t{1, 0, 0, 0};
-      m_Pose.qRotation = vr::HmdQuaternion_t{1, 0, 0, 0};
-      m_Pose.vecPosition[0] = 0.;
-      m_Pose.vecPosition[1] = 0.;
-      m_Pose.vecPosition[2] = 0.;
-      m_Pose.willDriftInYaw = true;
-    }
-
-    ~RelativtyDevice(){
-      DriverLog("device with serial %s yeeted out of existence\n", m_sSerialNumber.c_str());
-
-    }
-
-    virtual vr::EVRInitError Activate(vr::TrackedDeviceIndex_t unObjectId) {
-      // more boilerplate
-      m_unObjectId = unObjectId;
-      m_ulPropertyContainer =
-          vr::VRProperties()->TrackedDeviceToPropertyContainer(m_unObjectId);
-
-      vr::VRProperties()->SetStringProperty(
-          m_ulPropertyContainer, vr::Prop_ModelNumber_String, m_sModelNumber.c_str());
-      vr::VRProperties()->SetStringProperty(
-          m_ulPropertyContainer, vr::Prop_RenderModelName_String, m_sRenderModelPath.c_str());
-
-      // return a constant that's not 0 (invalid) or 1 (reserved for Oculus)
-      vr::VRProperties()->SetUint64Property(m_ulPropertyContainer,
-                                            vr::Prop_CurrentUniverseId_Uint64, 2);
-
-      vr::VRProperties()->SetStringProperty(
-          m_ulPropertyContainer, vr::Prop_InputProfilePath_String,
-          m_sBindPath.c_str());
-
-      DriverLog("device activated\n");
-      DriverLog("device serial: %s\n", m_sSerialNumber.c_str());
-      DriverLog("device render model: \"%s\"\n", m_sRenderModelPath.c_str());
-      DriverLog("device input binding: \"%s\"\n", m_sBindPath.c_str());
-
-      if constexpr(UseHaptics) {
-        DriverLog("device haptics added\n");
-        vr::VRDriverInput()->CreateHapticComponent(m_ulPropertyContainer,
-                                                       "/output/haptic", &m_compHaptic);
-      }
-
-      vr::VRProperties()->SetBoolProperty(
-          m_ulPropertyContainer, vr::Prop_Identifiable_Bool, UseHaptics);
-
-      vr::VRProperties()->SetStringProperty(
-        m_ulPropertyContainer, vr::Prop_Firmware_ManualUpdateURL_String,
-        m_sUpdateUrl.c_str());
-
-      bool shouldUpdate = _checkForDeviceUpdates(m_sSerialNumber);
-
-      if (shouldUpdate)
-        DriverLog("device update available!\n");
-
-      vr::VRProperties()->SetBoolProperty(m_ulPropertyContainer,
-                                          vr::Prop_Firmware_UpdateAvailable_Bool, shouldUpdate);
-      vr::VRProperties()->SetBoolProperty(m_ulPropertyContainer,
-                                          vr::Prop_Firmware_ManualUpdate_Bool, shouldUpdate);
-
-
-      return vr::VRInitError_None;
-    }
-
-    virtual void Deactivate() {
-      // even more boilerplate
-      DriverLog("device with serial %s deactivated\n", m_sSerialNumber.c_str());
-      m_unObjectId = vr::k_unTrackedDeviceIndexInvalid;
-    }
-
-    virtual void EnterStandby() {}
-
-    virtual void PowerOff() {}
-
-    // debug request from the client, TODO: uh... actually implement this?
-    virtual void DebugRequest(const char *pchRequest, char *pchResponseBuffer,
-                              uint32_t unResponseBufferSize) {
-      DriverLog("device serial \"%s\", got debug request: \"%s\"", m_sSerialNumber.c_str(), pchRequest);
-      if (unResponseBufferSize >= 1)
-        pchResponseBuffer[0] = 0;
-    }
-
-    virtual vr::DriverPose_t GetPose() { return m_Pose; }
-
-    void *GetComponent(const char *pchComponentNameAndVersion) {
-      // don't touch this
-      DriverLog("device serial \"%s\", got request for \"%s\" component\n", m_sSerialNumber.c_str(), pchComponentNameAndVersion);
-      if (!imp_stricmp(pchComponentNameAndVersion, vr::IVRDisplayComponent_Version) && m_spExtDisplayComp != nullptr){
-        DriverLog("component found, responding...\n");
-        return m_spExtDisplayComp.get();
-      }
-      DriverLog("component not found, request ignored\n");
-
-      return nullptr;
-    }
-
-    std::string GetSerialNumber() const { return m_sSerialNumber; }
-
-    // processes events, reacts to haptics only
-    void ProcessEvent(const vr::VREvent_t &vrEvent) {
-      if constexpr(UseHaptics)
-      {
-        switch (vrEvent.eventType) {
-          case vr::VREvent_Input_HapticVibration: {
-            if (vrEvent.data.hapticVibration.componentHandle == m_compHaptic) {
-                // haptic!
-                DriverLog("%s haptic event: %f, %f, %f\n", m_sSerialNumber, vrEvent.data.hapticVibration.fDurationSeconds,
-                          vrEvent.data.hapticVibration.fFrequency, vrEvent.data.hapticVibration.fAmplitude);
-            }
-          } break;
-        }
-      }
-    }
-
-  protected:
-    // openvr api stuff
-    vr::TrackedDeviceIndex_t m_unObjectId; // DO NOT TOUCH THIS, parent will handle this, use it as read only!
-    vr::PropertyContainerHandle_t m_ulPropertyContainer; // THIS EITHER, use it as read only!
-
-
-    std::string m_sRenderModelPath; // path to the device's render model, should be populated in the constructor of the derived class
-    std::string m_sBindPath; // path to the device's input bindings, should be populated in the constructor of the derived class
-
-    vr::DriverPose_t m_Pose; // device's pose, use this at runtime
-
-    std::shared_ptr<RelativtyExtendedDisplayComponent> m_spExtDisplayComp;
-
-  private:
-    // openvr api stuff that i don't trust you with
-    float m_fPoseTimeOffset; // time offset of the pose, set trough the config
-    vr::VRInputComponentHandle_t m_compHaptic; // haptics, used if UseHaptics is true
-
-    std::string m_sUpdateUrl; // url to which steamvr will redirect if checkForDeviceUpdates returns true on Activate, set trough the config
-    std::string m_sSerialNumber; // steamvr uses this to identify devices, no need for you to touch this after init
-    std::string m_sModelNumber; // steamvr uses this to identify devices, no need for you to touch this after init
-  };
->>>>>>> eaa7b642
 }
 
 #endif // VR_DEVICE_BASE_H