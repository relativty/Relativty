--- conflicted
+++ resolved
@@ -161,7 +161,6 @@
 void Relativty::HMDDriver::update_pose_threaded() {
 	Relativty::ServerDriver::Log("Thread2: successfully started\n");
 	while (m_unObjectId != vr::k_unTrackedDeviceIndexInvalid) {
-<<<<<<< HEAD
 		if (this->new_quaternion_avaiable) {
 			const Quaternion& q = this->quat.load();
 			m_Pose.qRotation.w = q.w;
@@ -171,27 +170,14 @@
 		}
 
 		if (this->new_vector_avaiable) {
-=======
-		if(this->new_quaternion_avaiable){
-			m_Pose.qRotation.w = this->quat[0];
-			m_Pose.qRotation.x = this->quat[1];
-			m_Pose.qRotation.y = this->quat[2];
-			m_Pose.qRotation.z = this->quat[3];
-			this->new_quaternion_avaiable = false;
->>>>>>> eaa7b642
-
-		}
-		if(this->new_vector_avaiable){
+
 			m_Pose.vecPosition[0] = this->vector_xyz[0];
 			m_Pose.vecPosition[1] = this->vector_xyz[1];
 			m_Pose.vecPosition[2] = this->vector_xyz[2];
-<<<<<<< HEAD
 		}
 
 		if(this->new_quaternion_avaiable || this->new_vector_avaiable) {
 			vr::VRServerDriverHost()->TrackedDevicePoseUpdated(m_unObjectId, m_Pose, sizeof(vr::DriverPose_t));
-=======
->>>>>>> eaa7b642
 			this->new_vector_avaiable = false;
 		}
 
@@ -266,61 +252,26 @@
 	Relativty::ServerDriver::Log("Thread1: successfully started\n");
 	while (this->retrieve_quaternion_isOn) {
 		result = hid_read(this->handle, packet_buffer, 64); //Result should be greater than 0.
-<<<<<<< HEAD
-		if (result > 0) {
-
-			if (m_bIMUpktIsDMP) {
-				this->quat.store(Quaternion(
-					((packet_buffer[1] << 8) | packet_buffer[2]) / 16384.0f,
-					((packet_buffer[5] << 8) | packet_buffer[6]) / 16384.0f,
-					((packet_buffer[9] << 8) | packet_buffer[10]) / -16384.0f,
-					((packet_buffer[13] << 8) | packet_buffer[14]) / -16384.0f
-				));
-			}
-			else {
-
-				auto recv = (pak*)packet_buffer;
-				this->quat.store(Quaternion(recv->quat[0], recv->quat[1], recv->quat[2], recv->quat[3]));
-
-			}
-
-			this->calibrate_quaternion();
-			this->new_quaternion_avaiable = true;
-=======
 		if(result <= 0){
 			Relativty::ServerDriver::Log("Thread1: Issue while trying to read USB\n");
 			continue;
 		}
+
 		if (m_bIMUpktIsDMP) {
-
-			quaternion_packet[0] = ((packet_buffer[1] << 8) | packet_buffer[2]);
-			quaternion_packet[1] = ((packet_buffer[5] << 8) | packet_buffer[6]);
-			quaternion_packet[2] = ((packet_buffer[9] << 8) | packet_buffer[10]);
-			quaternion_packet[3] = ((packet_buffer[13] << 8) | packet_buffer[14]);
-			this->quat[0] = static_cast<float>(quaternion_packet[0]) / 16384.0f; // TODO: change this value to a constant to know what it means
-			this->quat[1] = static_cast<float>(quaternion_packet[1]) / 16384.0f;
-			this->quat[2] = static_cast<float>(quaternion_packet[2]) / 16384.0f;
-			this->quat[3] = static_cast<float>(quaternion_packet[3]) / 16384.0f;
-
-			float qres[4];
-			qres[0] = quat[0];
-			qres[1] = quat[1];
-			qres[2] = -1 * quat[2];
-			qres[3] = -1 * quat[3];
-
-			this->quat[0] = qres[0];
-			this->quat[1] = qres[1];
-			this->quat[2] = qres[2];
-			this->quat[3] = qres[3];
->>>>>>> eaa7b642
+			this->quat.store(Quaternion(
+				((packet_buffer[1] << 8) | packet_buffer[2]) / 16384.0f,
+				((packet_buffer[5] << 8) | packet_buffer[6]) / 16384.0f,
+				((packet_buffer[9] << 8) | packet_buffer[10]) / -16384.0f,
+				((packet_buffer[13] << 8) | packet_buffer[14]) / -16384.0f
+			));
 		}
 		else {
-			pak* recv = (pak*)packet_buffer;
-			this->quat[0] = recv->quat[0];
-			this->quat[1] = recv->quat[1];
-			this->quat[2] = recv->quat[2];
-			this->quat[3] = recv->quat[3];
-		}
+
+			auto recv = (pak*)packet_buffer;
+			this->quat.store(Quaternion(recv->quat[0], recv->quat[1], recv->quat[2], recv->quat[3]));
+
+		}
+
 		this->calibrate_quaternion();
 		this->new_quaternion_avaiable = true;
 	}
